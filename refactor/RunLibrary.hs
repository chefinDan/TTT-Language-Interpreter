--- conflicted
+++ resolved
@@ -342,10 +342,6 @@
   , ListExp (AddLists (Dereference "aLst") (Dereference "notList"))
   ]
 
-<<<<<<< HEAD
---Helper function to run the baddemo progs
-runBadDemo1 :: IO ()
-=======
 -- 9. Because our Lists can be mixed type the only error that will be encountered is by 
 --    passing a non-list value when a List is expected. This demo illustrates calling 
 --    Append on two strings and this type error causing program execution to stop. The third
@@ -360,8 +356,8 @@
   ]
 
 --Helper function to run the baddemo progs 
+
 runBadDemo1 :: IO()
->>>>>>> c470a139
 runBadDemo1 = run baddemo1 library
 
 runBadDemo2 :: IO ()
@@ -382,13 +378,8 @@
 runBadDemo7 :: IO ()
 runBadDemo7 = run baddemo7 library
 
-<<<<<<< HEAD
-runBadDemo8 :: IO ()
-runBadDemo8 = run baddemo8 library
-=======
 runBadDemo8 :: IO()
 runBadDemo8 = run baddemo8 library
 
 runBadDemo9 :: IO()
-runBadDemo9 = run baddemo9 library
->>>>>>> c470a139
+runBadDemo9 = run baddemo9 library